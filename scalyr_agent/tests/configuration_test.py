--- conflicted
+++ resolved
@@ -76,11 +76,8 @@
 
         self.assertEquals(config.max_line_size, 3400)
         self.assertEquals(config.max_log_offset_size, 5 * 1024 * 1024)
-<<<<<<< HEAD
         self.assertEquals(config.max_existing_log_offset_size, 100 * 1024 * 1024)
-=======
         self.assertEquals(config.max_sequence_number, 1024**4)
->>>>>>> 9b68703d
         self.assertEquals(config.line_completion_wait_time, 5 * 60)
         self.assertEquals(config.read_page_size, 64 * 1024)
         self.assertEquals(config.copy_staleness_threshold, 15 * 60)
@@ -142,11 +139,8 @@
 
             max_line_size: 1024,
             max_log_offset_size: 1048576,
-<<<<<<< HEAD
             max_existing_log_offset_size: 2097152,
-=======
             max_sequence_number: 1024,
->>>>>>> 9b68703d
             line_completion_wait_time: 120,
             read_page_size: 3072,
             copy_staleness_threshold: 240,
@@ -186,11 +180,8 @@
 
         self.assertEquals(config.max_line_size, 1 * 1024)
         self.assertEquals(config.max_log_offset_size, 1 * 1024 * 1024)
-<<<<<<< HEAD
         self.assertEquals(config.max_existing_log_offset_size, 2 * 1024 * 1024)
-=======
         self.assertEquals(config.max_sequence_number, 1 * 1024)
->>>>>>> 9b68703d
         self.assertEquals(config.line_completion_wait_time, 2 * 60)
         self.assertEquals(config.read_page_size, 3 * 1024)
         self.assertEquals(config.copy_staleness_threshold, 4 * 60)
